--- conflicted
+++ resolved
@@ -20,10 +20,7 @@
 import "src/ray/protobuf/export_api/export_task_event.proto";
 import "src/ray/protobuf/export_api/export_node_data.proto";
 import "src/ray/protobuf/export_api/export_actor_data.proto";
-<<<<<<< HEAD
-=======
 import "src/ray/protobuf/export_api/export_driver_job_event.proto";
->>>>>>> 99af8199
 import "src/ray/protobuf/export_api/export_submission_job_event.proto";
 
 // ExportEvent defines events stored by the export API. This
@@ -33,10 +30,7 @@
     EXPORT_TASK = 0;
     EXPORT_NODE = 1;
     EXPORT_ACTOR = 2;
-<<<<<<< HEAD
-=======
     EXPORT_DRIVER_JOB = 3;
->>>>>>> 99af8199
     EXPORT_SUBMISSION_JOB = 4;
   }
 
@@ -52,10 +46,7 @@
     ExportTaskEventData task_event_data = 4;
     ExportNodeData node_event_data = 5;
     ExportActorData actor_event_data = 6;
-<<<<<<< HEAD
-=======
     ExportDriverJobEventData driver_job_event_data = 7;
->>>>>>> 99af8199
     ExportSubmissionJobEventData submission_job_event_data = 8;
   }
 }
// Copyright 2017 The Ray Authors.
//
// Licensed under the Apache License, Version 2.0 (the "License");
// you may not use this file except in compliance with the License.
// You may obtain a copy of the License at
//
//  http://www.apache.org/licenses/LICENSE-2.0
//
// Unless required by applicable law or agreed to in writing, software
// distributed under the License is distributed on an "AS IS" BASIS,
// WITHOUT WARRANTIES OR CONDITIONS OF ANY KIND, either express or implied.
// See the License for the specific language governing permissions and
// limitations under the License.

#pragma once

#include <cstdint>
#include <functional>
#include <memory>
#include <string>
#include <vector>

#include "absl/container/flat_hash_map.h"
#include "absl/container/flat_hash_set.h"
#include "ray/common/runtime_env_manager.h"
#include "ray/gcs/gcs_server/gcs_function_manager.h"
#include "ray/gcs/gcs_server/gcs_init_data.h"
#include "ray/gcs/gcs_server/gcs_table_storage.h"
#include "ray/gcs/pubsub/gcs_pub_sub.h"
#include "ray/rpc/gcs_server/gcs_rpc_server.h"
#include "ray/rpc/worker/core_worker_client.h"
#include "ray/rpc/worker/core_worker_client_pool.h"
#include "ray/util/event.h"
#include "ray/util/thread_checker.h"

namespace ray {
namespace gcs {

// Please keep this in sync with the definition in ray_constants.py.
const std::string kRayInternalNamespacePrefix = "_ray_internal_";

// Please keep these in sync with the definition in dashboard/modules/job/common.py.
const std::string kJobDataKeyPrefix = kRayInternalNamespacePrefix + "job_info_";
inline std::string JobDataKey(const std::string &submission_id) {
  return kJobDataKeyPrefix + submission_id;
}

using JobFinishListenerCallback = rpc::JobInfoHandler::JobFinishListenerCallback;

/// This implementation class of `JobInfoHandler`.
class GcsJobManager : public rpc::JobInfoHandler {
 public:
  explicit GcsJobManager(GcsTableStorage &gcs_table_storage,
                         GcsPublisher &gcs_publisher,
                         RuntimeEnvManager &runtime_env_manager,
                         GcsFunctionManager &function_manager,
                         InternalKVInterface &internal_kv,
                         instrumented_io_context &io_context,
                         rpc::CoreWorkerClientFactoryFn client_factory = nullptr)
      : gcs_table_storage_(gcs_table_storage),
        gcs_publisher_(gcs_publisher),
        runtime_env_manager_(runtime_env_manager),
        function_manager_(function_manager),
        internal_kv_(internal_kv),
<<<<<<< HEAD
        core_worker_clients_(client_factory) {
    export_event_write_enabled_ = IsExportAPIEnabledDriverJob();
  }
=======
        io_context_(io_context),
        core_worker_clients_(client_factory) {}
>>>>>>> fef95967

  void Initialize(const GcsInitData &gcs_init_data);

  void HandleAddJob(rpc::AddJobRequest request,
                    rpc::AddJobReply *reply,
                    rpc::SendReplyCallback send_reply_callback) override;

  void HandleMarkJobFinished(rpc::MarkJobFinishedRequest request,
                             rpc::MarkJobFinishedReply *reply,
                             rpc::SendReplyCallback send_reply_callback) override;

  void HandleGetAllJobInfo(rpc::GetAllJobInfoRequest request,
                           rpc::GetAllJobInfoReply *reply,
                           rpc::SendReplyCallback send_reply_callback) override;

  void HandleReportJobError(rpc::ReportJobErrorRequest request,
                            rpc::ReportJobErrorReply *reply,
                            rpc::SendReplyCallback send_reply_callback) override;

  void HandleGetNextJobID(rpc::GetNextJobIDRequest request,
                          rpc::GetNextJobIDReply *reply,
                          rpc::SendReplyCallback send_reply_callback) override;

  void AddJobFinishedListener(JobFinishListenerCallback listener) override;

  std::shared_ptr<rpc::JobConfig> GetJobConfig(const JobID &job_id) const;

  /// Handle a node death. This will marks all jobs associated with the
  /// specified node id as finished.
  ///
  /// \param node_id The specified node id.
  void OnNodeDead(const NodeID &node_id);

  void WriteDriverJobExportEvent(rpc::JobTableData job_data) const;

  // Verify if export events should be written for EXPORT_DRIVER_JOB source types
  bool IsExportAPIEnabledDriverJob() const {
    return IsExportAPIEnabledSourceType(
        "EXPORT_DRIVER_JOB",
        RayConfig::instance().enable_export_api_write(),
        RayConfig::instance().enable_export_api_write_config());
  }

  /// Record metrics.
  /// For job manager, (1) running jobs count gauge and (2) new finished jobs (whether
  /// succeed or fail) will be reported periodically.
  void RecordMetrics();

 private:
  void ClearJobInfos(const rpc::JobTableData &job_data);

  void MarkJobAsFinished(rpc::JobTableData job_table_data,
                         std::function<void(Status)> done_callback);

  // Used to validate invariants for threading; for example, all callbacks are executed on
  // the same thread.
  ThreadChecker thread_checker_;

  // Running Job IDs, used to report metrics.
  absl::flat_hash_set<JobID> running_job_ids_;

  // Number of finished jobs since start of this GCS Server, used to report metrics.
  int64_t finished_jobs_count_ = 0;

  GcsTableStorage &gcs_table_storage_;
  GcsPublisher &gcs_publisher_;

  /// Listeners which monitors the finish of jobs.
  std::vector<JobFinishListenerCallback> job_finished_listeners_;

  /// A cached mapping from job id to job config.
  absl::flat_hash_map<JobID, std::shared_ptr<rpc::JobConfig>> cached_job_configs_;

  ray::RuntimeEnvManager &runtime_env_manager_;
  GcsFunctionManager &function_manager_;
  InternalKVInterface &internal_kv_;
  instrumented_io_context &io_context_;
  /// The cached core worker clients which are used to communicate with workers.
  rpc::CoreWorkerClientPool core_worker_clients_;

  /// If true, driver job events are exported for Export API
  bool export_event_write_enabled_ = false;
};

}  // namespace gcs
}  // namespace ray<|MERGE_RESOLUTION|>--- conflicted
+++ resolved
@@ -62,14 +62,10 @@
         runtime_env_manager_(runtime_env_manager),
         function_manager_(function_manager),
         internal_kv_(internal_kv),
-<<<<<<< HEAD
+        io_context_(io_context),
         core_worker_clients_(client_factory) {
     export_event_write_enabled_ = IsExportAPIEnabledDriverJob();
   }
-=======
-        io_context_(io_context),
-        core_worker_clients_(client_factory) {}
->>>>>>> fef95967
 
   void Initialize(const GcsInitData &gcs_init_data);
 

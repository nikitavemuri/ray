--- conflicted
+++ resolved
@@ -323,11 +323,8 @@
 };
 
 using ExportEventDataPtr = std::variant<std::shared_ptr<rpc::ExportTaskEventData>,
-<<<<<<< HEAD
+                                        std::shared_ptr<rpc::ExportNodeData>,
                                         std::shared_ptr<rpc::ExportActorData>>;
-=======
-                                        std::shared_ptr<rpc::ExportNodeData>>;
->>>>>>> 2a7efc0f
 class RayExportEvent {
  public:
   RayExportEvent(ExportEventDataPtr event_data_ptr) : event_data_ptr_(event_data_ptr) {}

--- conflicted
+++ resolved
@@ -202,15 +202,7 @@
     if controller_name is None:
         name = actor_name
     else:
-<<<<<<< HEAD
-        if "/" in controller_name:
-            namespace, controller_name = controller_name.split("/")
-            name = "{}/{}:{}".format(namespace, actor_name, controller_name)
-        else:
-            name = "{}:{}".format(actor_name, controller_name)
-=======
         name = "{}:{}".format(controller_name, actor_name)
->>>>>>> c2ea2c01
 
     for modifier in modifiers:
         name += "-{}".format(modifier)

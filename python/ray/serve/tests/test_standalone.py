--- conflicted
+++ resolved
@@ -2,13 +2,10 @@
 The test file for all standalone tests that doesn't
 requires a shared Serve instance.
 """
-<<<<<<< HEAD
-from typing import Optional
-=======
 import os
->>>>>>> c2ea2c01
 import sys
 import socket
+from typing import Optional
 
 import pytest
 import requests

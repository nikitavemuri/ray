--- conflicted
+++ resolved
@@ -40,19 +40,9 @@
     # TODO(architkulkarni): Add type hints after upgrading cloudpickle
     class RayServeWrappedReplica(object):
         async def __init__(self, backend_tag, replica_tag, init_args,
-<<<<<<< HEAD
                            backend_config: BackendConfig, controller_name: str,
                            detached: bool):
-            backend_def = cloudpickle.loads(serialized_backend_def)
-            if isinstance(backend_def, str):
-                backend = import_attr(backend_def)
-            else:
-                backend = backend_def
-=======
-                           backend_config: BackendConfig,
-                           controller_name: str):
             backend = cloudpickle.loads(serialized_backend_def)
->>>>>>> 58e35a21
 
             if inspect.isfunction(backend):
                 is_function = True

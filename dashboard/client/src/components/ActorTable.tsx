import {
  Box,
  InputAdornment,
  Link,
  Table,
  TableBody,
  TableCell,
  TableHead,
  TableRow,
  TextField,
  TextFieldProps,
  Tooltip,
  Typography,
} from "@material-ui/core";
import { orange } from "@material-ui/core/colors";
import { SearchOutlined } from "@material-ui/icons";
import Autocomplete from "@material-ui/lab/Autocomplete";
import Pagination from "@material-ui/lab/Pagination";
import _ from "lodash";
import React, { useMemo, useState } from "react";
import { Link as RouterLink } from "react-router-dom";
import { DurationText } from "../common/DurationText";
import { ActorLink, generateNodeLink } from "../common/links";
import {
  CpuProfilingLink,
  CpuStackTraceLink,
  MemoryProfilingButton,
} from "../common/ProfilingLink";
import rowStyles from "../common/RowStyles";
import { WorkerGpuRow } from "../pages/node/GPUColumn";
import { WorkerGRAM } from "../pages/node/GRAMColumn";
import { ActorDetail, ActorEnum } from "../type/actor";
import { Worker } from "../type/worker";
import { memoryConverter } from "../util/converter";
import { useFilter } from "../util/hook";
import PercentageBar from "./PercentageBar";
import StateCounter from "./StatesCounter";
import { StatusChip } from "./StatusChip";
import { HelpInfo } from "./Tooltip";
import RayletWorkerTable, { ExpandableTableRow } from "./WorkerTable";

export type ActorTableProps = {
  actors: { [actorId: string]: ActorDetail };
  workers?: Worker[];
  jobId?: string | null;
  filterToActorId?: string;
  onFilterChange?: () => void;
  detailPathPrefix?: string;
};

const SEQUENCE = {
  FIRST: 1,
  MIDDLE: 2,
  LAST: 3,
};

type StateOrder = {
  [key in ActorEnum]: number;
};

const stateOrder: StateOrder = {
  [ActorEnum.ALIVE]: SEQUENCE.FIRST,
  [ActorEnum.DEPENDENCIES_UNREADY]: SEQUENCE.MIDDLE,
  [ActorEnum.PENDING_CREATION]: SEQUENCE.MIDDLE,
  [ActorEnum.RESTARTING]: SEQUENCE.MIDDLE,
  [ActorEnum.DEAD]: SEQUENCE.LAST,
};
//type predicate for ActorEnum
const isActorEnum = (state: unknown): state is ActorEnum => {
  return Object.values(ActorEnum).includes(state as ActorEnum);
};

// We sort the actorsList so that the "Alive" actors appear at first and "Dead" actors appear in the end.
export const sortActors = (actorList: ActorDetail[]) => {
  const sortedActors = [...actorList];
  return _.sortBy(sortedActors, (actor) => {
    const actorOrder = isActorEnum(actor.state) ? stateOrder[actor.state] : 0;
    const actorTime = actor.startTime || 0;
    return [actorOrder, actorTime];
  });
};

const ActorTable = ({
  actors = {},
  workers = [],
  jobId = null,
  filterToActorId,
  onFilterChange,
  detailPathPrefix = "",
}: ActorTableProps) => {
  const [pageNo, setPageNo] = useState(1);
  const { changeFilter, filterFunc } = useFilter<string>({
    overrideFilters:
      filterToActorId !== undefined
        ? [{ key: "actorId", val: filterToActorId }]
        : undefined,
    onFilterChange,
  });
  const [actorIdFilterValue, setActorIdFilterValue] = useState(filterToActorId);
  const [pageSize, setPageSize] = useState(10);

  //We get a filtered and sorted actor list to render from prop actors
  const sortedActors = useMemo(() => {
    const actorList = Object.values(actors || {}).filter(filterFunc);
    return sortActors(actorList);
  }, [actors, filterFunc]);

  const list = sortedActors.slice((pageNo - 1) * pageSize, pageNo * pageSize);

  const classes = rowStyles();

  const columns = [
    { label: "" },
    { label: "ID" },
    {
      label: "Class",
      helpInfo: (
        <Typography>
          The class name of the actor. For example, the below actor has a class
          name "Actor".
          <br />
          <br />
          @ray.remote
          <br />
          class Actor:
          <br />
          &emsp;pass
          <br />
        </Typography>
      ),
    },
    {
      label: "Name",
      helpInfo: (
        <Typography>
          The name of the actor given by the "name" argument. For example, this
          actor's name is "unique_name".
          <br />
          <br />
          Actor.options(name="unique_name").remote()
        </Typography>
      ),
    },
    {
      label: "Repr",
      helpInfo: (
        <Typography>
          The repr name of the actor instance defined by __repr__. For example,
          this actor will have repr "Actor1"
          <br />
          <br />
          @ray.remote
          <br />
          class Actor:
          <br />
          &emsp;def __repr__(self):
          <br />
          &emsp;&emsp;return "Actor1"
          <br />
        </Typography>
      ),
    },
    {
      label: "State",
      helpInfo: (
        <Typography>
          The state of the actor. States are documented as a "ActorState" in the
          "gcs.proto" file.
        </Typography>
      ),
    },
    {
      label: "Actions",
      helpInfo: (
        <Typography>
          A list of actions performable on this actor.
          <br />
          - Log: view log messages of this actor. Only available if a node is
          alive.
          <br />
          - Stack Trace: Get a stacktrace of the alive actor.
          <br />- CPU Flame Graph: Get a flamegraph for the next 5 seconds of an
          alive actor.
        </Typography>
      ),
    },
    { label: "Uptime" },
    { label: "Job ID" },
    { label: "PID" },
    { label: "IP" },
    { label: "Node ID" },
    {
      label: "CPU",
      helpInfo: (
        <Typography>
          Hardware CPU usage of this Actor (from Worker Process).
          <br />
          <br />
          Node’s CPU usage is calculated against all CPU cores. Worker Process’s
          CPU usage is calculated against 1 CPU core. As a result, the sum of
          CPU usage from all Worker Processes is not equal to the Node’s CPU
          usage.
        </Typography>
      ),
    },
    {
      label: "Memory",
      helpInfo: (
        <Typography>
          Actor's RAM usage (from Worker Process). <br />
        </Typography>
      ),
    },
    {
      label: "GPU",
      helpInfo: (
        <Typography>
          Usage of each GPU device. If no GPU usage is detected, here are the
          potential root causes:
          <br />
          1. non-GPU Ray image is used on this node. Switch to a GPU Ray image
          and try again. <br />
          2. Non Nvidia GPUs are being used. Non Nvidia GPUs' utilizations are
          not currently supported.
          <br />
          3. pynvml module raises an exception.
        </Typography>
      ),
    },
    {
      label: "GRAM",
      helpInfo: (
        <Typography>
          Actor's GRAM usage (from Worker Process). <br />
        </Typography>
      ),
    },
    {
      label: "Restarted",
      helpInfo: (
        <Typography>
          The total number of the count this actor has been restarted.
        </Typography>
      ),
    },
    {
      label: "Placement group ID",
      helpInfo: (
        <Typography>
          The ID of the placement group this actor is scheduled to.
          <br />
        </Typography>
      ),
    },
    {
      label: "Required resources",
      helpInfo: (
        <Typography>
          The required Ray resources to start an actor.
          <br />
          For example, this actor has GPU:1 required resources.
          <br />
          <br />
          @ray.remote(num_gpus=1)
          <br />
          class Actor:
          <br />
          &emsp;pass
          <br />
        </Typography>
      ),
    },
    {
      label: "Exit detail",
      helpInfo: (
        <Typography>
          The detail of an actor exit. Only available when an actor is dead.
        </Typography>
      ),
    },
  ];

  return (
    <React.Fragment>
      <div style={{ flex: 1, display: "flex", alignItems: "center" }}>
        <Autocomplete
          style={{ margin: 8, width: 120 }}
          options={Array.from(
            new Set(Object.values(actors).map((e) => e.state)),
          )}
          onInputChange={(_: any, value: string) => {
            changeFilter("state", value.trim());
          }}
          renderInput={(params: TextFieldProps) => (
            <TextField {...params} label="State" />
          )}
        />
        <Autocomplete
          style={{ margin: 8, width: 150 }}
          defaultValue={filterToActorId === undefined ? jobId : undefined}
          options={Array.from(
            new Set(Object.values(actors).map((e) => e.jobId)),
          )}
          onInputChange={(_: any, value: string) => {
            changeFilter("jobId", value.trim());
          }}
          renderInput={(params: TextFieldProps) => (
            <TextField {...params} label="Job Id" />
          )}
        />
        <Autocomplete
          style={{ margin: 8, width: 150 }}
          options={Array.from(
            new Set(Object.values(actors).map((e) => e.address?.ipAddress)),
          )}
          onInputChange={(_: any, value: string) => {
            changeFilter("address.ipAddress", value.trim());
          }}
          renderInput={(params: TextFieldProps) => (
            <TextField {...params} label="IP" />
          )}
        />
        <Autocomplete
          data-testid="nodeIdFilter"
          style={{ margin: 8, width: 150 }}
          options={Array.from(
            new Set(Object.values(actors).map((e) => e.address?.rayletId)),
          )}
          onInputChange={(_: any, value: string) => {
            changeFilter("address.rayletId", value.trim());
          }}
          renderInput={(params: TextFieldProps) => (
            <TextField {...params} label="Node ID" />
          )}
        />
        <TextField
          style={{ margin: 8, width: 120 }}
          label="PID"
          size="small"
          InputProps={{
            onChange: ({ target: { value } }) => {
              changeFilter("pid", value.trim());
            },
            endAdornment: (
              <InputAdornment position="end">
                <SearchOutlined />
              </InputAdornment>
            ),
          }}
        />
        <TextField
          style={{ margin: 8, width: 120 }}
          label="Name"
          size="small"
          InputProps={{
            onChange: ({ target: { value } }) => {
              changeFilter("name", value.trim());
            },
            endAdornment: (
              <InputAdornment position="end">
                <SearchOutlined />
              </InputAdornment>
            ),
          }}
        />
        <TextField
          style={{ margin: 8, width: 120 }}
          label="Class"
          size="small"
          InputProps={{
            onChange: ({ target: { value } }) => {
              changeFilter("actorClass", value.trim());
            },
            endAdornment: (
              <InputAdornment position="end">
                <SearchOutlined />
              </InputAdornment>
            ),
          }}
        />
        <TextField
          style={{ margin: 8, width: 120 }}
          label="repr"
          size="small"
          InputProps={{
            onChange: ({ target: { value } }) => {
              changeFilter("reprName", value.trim());
            },
            endAdornment: (
              <InputAdornment position="end">
                <SearchOutlined />
              </InputAdornment>
            ),
          }}
        />
        <TextField
          value={filterToActorId ?? actorIdFilterValue}
          style={{ margin: 8, width: 120 }}
          label="Actor ID"
          size="small"
          InputProps={{
            onChange: ({ target: { value } }) => {
              changeFilter("actorId", value.trim());
              setActorIdFilterValue(value);
            },
            endAdornment: (
              <InputAdornment position="end">
                <SearchOutlined />
              </InputAdornment>
            ),
          }}
        />
        <TextField
          style={{ margin: 8, width: 120 }}
          label="Page Size"
          size="small"
          InputProps={{
            onChange: ({ target: { value } }) => {
              setPageSize(Math.min(Number(value), 500) || 10);
            },
            endAdornment: (
              <InputAdornment position="end">Per Page</InputAdornment>
            ),
          }}
        />
      </div>
      <div style={{ display: "flex", alignItems: "center" }}>
        <div>
          <Pagination
            page={pageNo}
            onChange={(e, num) => setPageNo(num)}
            count={Math.ceil(sortedActors.length / pageSize)}
          />
        </div>
        <div>
          <StateCounter type="actor" list={sortedActors} />
        </div>
      </div>
      <div className={classes.tableContainer}>
        <Table>
          <TableHead>
            <TableRow>
              {columns.map(({ label, helpInfo }) => (
                <TableCell align="center" key={label}>
                  <Box
                    display="flex"
                    justifyContent="center"
                    alignItems="center"
                  >
                    {label}
                    {helpInfo && (
                      <HelpInfo className={classes.helpInfo}>
                        {helpInfo}
                      </HelpInfo>
                    )}
                  </Box>
                </TableCell>
              ))}
            </TableRow>
          </TableHead>
          <TableBody>
            {list.map(
              ({
                actorId,
                actorClass,
                reprName,
                jobId,
                placementGroupId,
                pid,
                address,
                state,
                name,
                numRestarts,
                startTime,
                endTime,
                exitDetail,
                requiredResources,
                gpus,
                processStats,
                mem,
              }) => (
                <ExpandableTableRow
                  length={
                    workers.filter(
                      (e) =>
                        e.pid === pid &&
                        address.ipAddress === e.coreWorkerStats[0].ipAddress,
                    ).length
                  }
                  expandComponent={
                    <RayletWorkerTable
                      actorMap={{}}
                      workers={workers.filter(
                        (e) =>
                          e.pid === pid &&
                          address.ipAddress === e.coreWorkerStats[0].ipAddress,
                      )}
                      mini
                    />
                  }
                  key={actorId}
                >
                  <TableCell align="center">
                    <Tooltip
                      className={classes.idCol}
                      title={actorId}
                      arrow
                      interactive
                    >
                      <div>
                        <ActorLink
                          actorId={actorId}
                          to={
                            detailPathPrefix
                              ? `${detailPathPrefix}/${actorId}`
                              : actorId
                          }
                        />
                      </div>
                    </Tooltip>
                  </TableCell>
                  <TableCell align="center">{actorClass}</TableCell>
                  <TableCell align="center">{name ? name : "-"}</TableCell>
                  <TableCell align="center">
                    {reprName ? reprName : "-"}
                  </TableCell>
                  <TableCell align="center">
                    <StatusChip type="actor" status={state} />
                  </TableCell>
                  <TableCell align="center">
                    <React.Fragment>
                      <ActorLink
                        actorId={actorId}
                        to={
                          detailPathPrefix
                            ? `${detailPathPrefix}/${actorId}`
                            : actorId
                        }
                      >
                        Log
                      </ActorLink>
                      <br />
                      <CpuProfilingLink
                        pid={pid}
                        ip={address?.ipAddress}
                        type=""
                      />
                      <br />
                      <CpuStackTraceLink
                        pid={pid}
                        ip={address?.ipAddress}
                        type=""
                      />
                      <br />
                      <MemoryProfilingButton
                        pid={pid}
                        ip={address?.ipAddress}
                      />
                    </React.Fragment>
                  </TableCell>
                  <TableCell align="center">
                    {startTime && startTime > 0 ? (
                      <DurationText startTime={startTime} endTime={endTime} />
                    ) : (
                      "-"
                    )}
                  </TableCell>
                  <TableCell align="center">{jobId}</TableCell>
                  <TableCell align="center">{pid ? pid : "-"}</TableCell>
                  <TableCell align="center">
                    {address?.ipAddress ? address?.ipAddress : "-"}
                  </TableCell>
<<<<<<< HEAD
                  <TableCell>
                    <PercentageBar
                      num={Number(processStats.cpuPercent)}
                      total={100}
                    >
                      {processStats.cpuPercent}
                    </PercentageBar>
                  </TableCell>
                  <TableCell>
                    {mem && (
                      <PercentageBar
                        num={processStats.memoryInfo.rss}
                        total={mem[0]}
                      >
                        {memoryConverter(processStats.memoryInfo.rss)}/
                        {memoryConverter(mem[0])}(
                        {((processStats.memoryInfo.rss / mem[0]) * 100).toFixed(
                          1,
                        )}
                        %)
                      </PercentageBar>
                    )}
                  </TableCell>
                  <TableCell>
                    <WorkerGpuRow workerPID={pid} gpus={gpus} />
                  </TableCell>
                  <TableCell>
                    <WorkerGRAM workerPID={pid} gpus={gpus} />
                  </TableCell>
=======
                  <TableCell align="center">
                    {address?.rayletId ? (
                      <Tooltip
                        className={classes.idCol}
                        title={address?.rayletId}
                        arrow
                        interactive
                      >
                        <div>
                          <Link
                            component={RouterLink}
                            to={generateNodeLink(address.rayletId)}
                          >
                            {address?.rayletId}
                          </Link>
                        </div>
                      </Tooltip>
                    ) : (
                      "-"
                    )}
                  </TableCell>
>>>>>>> 0d224e20
                  <TableCell
                    align="center"
                    style={{
                      color: Number(numRestarts) > 0 ? orange[500] : "inherit",
                    }}
                  >
                    {numRestarts}
                  </TableCell>
                  <TableCell align="center">
                    <Tooltip
                      className={classes.idCol}
                      title={placementGroupId ? placementGroupId : "-"}
                      arrow
                      interactive
                    >
                      <div>{placementGroupId ? placementGroupId : "-"}</div>
                    </Tooltip>
                  </TableCell>
                  <TableCell align="center">
                    <Tooltip
                      className={classes.OverflowCol}
                      title={Object.entries(requiredResources || {}).map(
                        ([key, val]) => (
                          <div style={{ margin: 4 }}>
                            {key}: {val}
                          </div>
                        ),
                      )}
                      arrow
                      interactive
                    >
                      <div>
                        {Object.entries(requiredResources || {})
                          .map(([key, val]) => `${key}: ${val}`)
                          .join(", ")}
                      </div>
                    </Tooltip>
                  </TableCell>
                  <TableCell align="center">
                    <Tooltip
                      className={classes.OverflowCol}
                      title={exitDetail}
                      arrow
                      interactive
                    >
                      <div>{exitDetail}</div>
                    </Tooltip>
                  </TableCell>
                </ExpandableTableRow>
              ),
            )}
          </TableBody>
        </Table>
      </div>
    </React.Fragment>
  );
};

export default ActorTable;<|MERGE_RESOLUTION|>--- conflicted
+++ resolved
@@ -570,37 +570,6 @@
                   <TableCell align="center">
                     {address?.ipAddress ? address?.ipAddress : "-"}
                   </TableCell>
-<<<<<<< HEAD
-                  <TableCell>
-                    <PercentageBar
-                      num={Number(processStats.cpuPercent)}
-                      total={100}
-                    >
-                      {processStats.cpuPercent}
-                    </PercentageBar>
-                  </TableCell>
-                  <TableCell>
-                    {mem && (
-                      <PercentageBar
-                        num={processStats.memoryInfo.rss}
-                        total={mem[0]}
-                      >
-                        {memoryConverter(processStats.memoryInfo.rss)}/
-                        {memoryConverter(mem[0])}(
-                        {((processStats.memoryInfo.rss / mem[0]) * 100).toFixed(
-                          1,
-                        )}
-                        %)
-                      </PercentageBar>
-                    )}
-                  </TableCell>
-                  <TableCell>
-                    <WorkerGpuRow workerPID={pid} gpus={gpus} />
-                  </TableCell>
-                  <TableCell>
-                    <WorkerGRAM workerPID={pid} gpus={gpus} />
-                  </TableCell>
-=======
                   <TableCell align="center">
                     {address?.rayletId ? (
                       <Tooltip
@@ -622,7 +591,35 @@
                       "-"
                     )}
                   </TableCell>
->>>>>>> 0d224e20
+                  <TableCell>
+                    <PercentageBar
+                      num={Number(processStats.cpuPercent)}
+                      total={100}
+                    >
+                      {processStats.cpuPercent}
+                    </PercentageBar>
+                  </TableCell>
+                  <TableCell>
+                    {mem && (
+                      <PercentageBar
+                        num={processStats.memoryInfo.rss}
+                        total={mem[0]}
+                      >
+                        {memoryConverter(processStats.memoryInfo.rss)}/
+                        {memoryConverter(mem[0])}(
+                        {((processStats.memoryInfo.rss / mem[0]) * 100).toFixed(
+                          1,
+                        )}
+                        %)
+                      </PercentageBar>
+                    )}
+                  </TableCell>
+                  <TableCell>
+                    <WorkerGpuRow workerPID={pid} gpus={gpus} />
+                  </TableCell>
+                  <TableCell>
+                    <WorkerGRAM workerPID={pid} gpus={gpus} />
+                  </TableCell>
                   <TableCell
                     align="center"
                     style={{

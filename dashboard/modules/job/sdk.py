--- conflicted
+++ resolved
@@ -11,18 +11,14 @@
     create_package, get_uri_for_directory, parse_uri)
 from ray.dashboard.modules.job.common import (
     GetPackageResponse, JobSubmitRequest, JobSubmitResponse, JobStopResponse,
-<<<<<<< HEAD
-    JobStatus, JobStatusResponse, JobLogsResponse)
+    JobStatus, JobStatusResponse, JobLogsResponse, JOBS_API_ROUTE_LOGS,
+    JOBS_API_ROUTE_SUBMIT, JOBS_API_ROUTE_STOP, JOBS_API_ROUTE_STATUS,
+    JOBS_API_ROUTE_PACKAGE)
 
 from ray.client_builder import _split_address
 from ray.dashboard.modules.job.job_head import (
     JOBS_API_ROUTE_LOGS, JOBS_API_ROUTE_SUBMIT, JOBS_API_ROUTE_STOP,
     JOBS_API_ROUTE_STATUS, JOBS_API_ROUTE_PACKAGE)
-=======
-    JobStatus, JobStatusResponse, JobLogsResponse, JOBS_API_ROUTE_LOGS,
-    JOBS_API_ROUTE_SUBMIT, JOBS_API_ROUTE_STOP, JOBS_API_ROUTE_STATUS,
-    JOBS_API_ROUTE_PACKAGE)
->>>>>>> be29fa03
 
 logger = logging.getLogger(__name__)
 logger.setLevel(logging.INFO)
